--- conflicted
+++ resolved
@@ -55,12 +55,9 @@
     
     @MainActor func restart() async {
         await coordinator.restart()
-<<<<<<< HEAD
     }
     
     @MainActor func presentViewWithCustomPresentation() async {
         await coordinator.presentViewWithCustomPresentation()
-=======
->>>>>>> b55c3d7e
     }
 }